/*
* SQLitePluginModule.cs
* 
* A React Native module that wraps SQLite.
* 
* Thread-safety. Except where otherwise noted, all of this class's code runs on a single
* ActionQueue which frees us from having to worry about thread-safety. We have a programming
* model similar to that of the UI thread.
* 
* All ReactMethods must run on the same AwaitingQueue. This prevents the ReactMethods from
* interleaving when an `await` happens. This design enables us to think of each ReactMethod
* as being atomic relative to the other ReactMethods.
*/

using Newtonsoft.Json.Linq;
using System;
using System.Collections.Generic;
using System.IO;
using System.Text;
using System.Threading;
using System.Threading.Tasks;
using Microsoft.ReactNative.Managed;
using System.Diagnostics;
using Microsoft.ReactNative;

namespace SQLitePlugin
{
    /// <summary>
    /// A module that allows JS to utilize sqlite databases.
    /// </summary>

    [ReactModule("SQLite")]
    internal sealed class SQLitePlugin
    {
        public enum WebSQLError
        {
            Unknown = 0,
            Database = 1,
            Version = 2,
            TooLarge = 3,
            Quota = 4,
            Syntax = 5,
            Constraint = 6,
            Timeout = 7
        }

        private static readonly IntPtr NegativePointer = new IntPtr(-1);

        private static WebSQLError sqliteToWebSQLError(SQLite.Net.Interop.Result sqliteError)
        {
            switch (sqliteError)
            {
                case SQLite.Net.Interop.Result.Error:
                    return WebSQLError.Syntax;
                case SQLite.Net.Interop.Result.Full:
                    return WebSQLError.Quota;
                case SQLite.Net.Interop.Result.Constraint:
                    return WebSQLError.Constraint;
                default:
                    return WebSQLError.Unknown;
            }
        }

        public class SQLiteError
        {
            public WebSQLError code { get; private set; }
            public string message { get; private set; }

            public SQLiteError(WebSQLError aCode, string aMessage)
            {
                code = aCode;
                message = aMessage;
            }
        }

        private class RNSQLiteException : Exception
        {
            public object JsonMessage { get; private set; }

            public RNSQLiteException() : base()
            {
            }

            public RNSQLiteException(object jsonMessage) : base()
            {
                JsonMessage = jsonMessage;
            }

            public RNSQLiteException(string message) : base(message)
            {
                JsonMessage = message;
            }

            public RNSQLiteException(string message, Exception inner) : base(message, inner)
            {
                JsonMessage = message;
            }
        }

        private static byte[] GetNullTerminatedUtf8(string s)
        {
            var utf8Length = Encoding.UTF8.GetByteCount(s);
            var bytes = new byte[utf8Length + 1];
            Encoding.UTF8.GetBytes(s, 0, s.Length, bytes, 0);
            return bytes;
        }

        // Throws when the file already exists.
        private static Windows.Foundation.IAsyncOperation<Windows.Storage.StorageFile> CopyDbAsync(Windows.Storage.StorageFile srcDbFile, string destDbFileName)
        {
            // This implementation is closely related to ResolveDbFilePath.
            return srcDbFile.CopyAsync(Windows.Storage.ApplicationData.Current.LocalFolder, destDbFileName, Windows.Storage.NameCollisionOption.FailIfExists);
        }

        private static string ResolveDbFilePath(string dbFileName)
        {
            // This implementation is closely related to CopyDbAsync.
            return Path.Combine(Windows.Storage.ApplicationData.Current.LocalFolder.Path, dbFileName);
        }

        private static Windows.Foundation.IAsyncOperation<Windows.Storage.StorageFile> ResolveAssetFile(string assetFilePath, string dbFileName)
        {
            if (assetFilePath == null || assetFilePath.Length == 0)
            {
                return null;
            }
            else if (assetFilePath == "1")
            {
                // Built path to pre-populated DB asset from app bundle www subdirectory
                return Windows.Storage.StorageFile.GetFileFromApplicationUriAsync(new Uri(
                    "ms-appx:///www/" + dbFileName));
            }
            else if (assetFilePath[0] == '~')
            {
                // Built path to pre-populated DB asset from app bundle subdirectory
                return Windows.Storage.StorageFile.GetFileFromApplicationUriAsync(new Uri(
                    "ms-appx:///" + assetFilePath.Substring(1)));
            }
            else
            {
                // Built path to pre-populated DB asset from app sandbox directory
                return Windows.Storage.StorageFile.GetFileFromApplicationUriAsync(new Uri(
                    "ms-appdata:///local/" + assetFilePath));
            }
        }

        private class OpenDB
        {
            public SQLite.Net.Interop.IDbHandle Handle { get; private set; }
            public string Path { get; private set; }

            public OpenDB(SQLite.Net.Interop.IDbHandle handle, string path)
            {
                Handle = handle;
                Path = path;
            }
        }

        private readonly SQLite.Net.Platform.WinRT.SQLiteApiWinRT _sqliteAPI;
        private readonly Dictionary<string, OpenDB> _openDBs = new Dictionary<string, OpenDB>();
        private readonly SQLite.Net.AwaitingQueue _awaitingQueue = new SQLite.Net.AwaitingQueue();
        private readonly CancellationTokenSource _cancellationTokenSource = new CancellationTokenSource();

        /// <summary>
        /// Instantiates the <see cref="SQLitePluginModule"/>.
        /// </summary>
        public SQLitePlugin() : base()
        {
            _sqliteAPI = new SQLite.Net.Platform.WinRT.SQLiteApiWinRT(tempFolderPath: null, useWinSqlite: true);
        }


        /*public override void OnReactInstanceDispose()
        {
            _cancellationTokenSource.Cancel();
            // TODO: When React Native Windows introduces asynchronous disposal
            //   (`OnReactInstanceDisposeAsync`), we should start using that and
            //   we should run this work on the awaiting queue. Currently, there's
            //   a race condition where we might close the database while one of
            //   the ReactMethods is in the middle of an `await`.
            //   https://github.com/Microsoft/react-native-windows/issues/1873
            foreach (var dbInfoPair in _openDBs)
            {
                if (_sqliteAPI.Close(dbInfoPair.Value.Handle) != SQLite.Net.Interop.Result.OK)
                {
                    System.Diagnostics.Debug.WriteLine("SQLitePluginModule: Error closing database: " + dbInfoPair.Value.Path);
                }
            }
            _openDBs.Clear();
        }*/

        private async void QueueWithCancellation(Func<Task> work)
        {
            await _awaitingQueue.RunOrQueue(work, _cancellationTokenSource.Token);
        }

        public class EchoStringValueOptions
        {
            public string value { get; set; }
        }

        [ReactMethod]
        public void echoStringValue(EchoStringValueOptions options, ReactCallback<string> success, ReactCallback<string> error)
        {
            QueueWithCancellation(() =>
            {
                success.Invoke(options.value);
                return Task.CompletedTask;
            });
        }

        public class OpenOptions
        {
            // Path at which to store the database
            public string name { get; set; }

            // Optional. When creating the DB, uses this file as the initial state.
            public string AssetFileName { get; set; }

            public bool ReadOnly { get; set; }
        }

        [ReactMethod]
        public void open(OpenOptions options, ReactCallback<string> success, ReactCallback<string> error)
        {
            QueueWithCancellation(async () =>
            {
                var dbFileName = options.name;

                if (dbFileName == null)
                {
                    error.Invoke("You must specify database name");
                    return;
                }

                if (_openDBs.ContainsKey(dbFileName))
                {
                    success.Invoke("Database opened");
                    return;
                }

                var assetFileOp = ResolveAssetFile(options.AssetFileName, dbFileName);
                var assetFile = assetFileOp == null ? null : await assetFileOp;

                // NoMutex means SQLite can be safely used by multiple threads provided that no
                // single database connection is used simultaneously in two or more threads.
                SQLite.Net.Interop.SQLiteOpenFlags sqlOpenFlags = SQLite.Net.Interop.SQLiteOpenFlags.NoMutex;
                string absoluteDbPath;
                if (options.ReadOnly && assetFileOp != null)
                {
                    sqlOpenFlags |= SQLite.Net.Interop.SQLiteOpenFlags.ReadOnly;
                    absoluteDbPath = assetFile.Path;
                }
                else
                {
                    sqlOpenFlags |= SQLite.Net.Interop.SQLiteOpenFlags.ReadWrite | SQLite.Net.Interop.SQLiteOpenFlags.Create;
                    absoluteDbPath = ResolveDbFilePath(dbFileName);

                    // Option to create from resource (pre-populated) if db does not exist:
                    if (assetFileOp != null)
                    {
                        try
                        {
                            await CopyDbAsync(assetFile, dbFileName);
                        }
                        catch (Exception)
                        {
                            // CopyDbAsync throws when the file already exists.
                        }
                    }
                }

                SQLite.Net.Interop.IDbHandle dbHandle;
                if (_sqliteAPI.Open(GetNullTerminatedUtf8(absoluteDbPath), out dbHandle, (int)sqlOpenFlags, IntPtr.Zero) == SQLite.Net.Interop.Result.OK)
                {
                    _openDBs[dbFileName] = new OpenDB(dbHandle, absoluteDbPath);
                    success.Invoke("Database opened");
                }
                else
                {
                    error.Invoke("Unable to open DB");
                }
            });
        }

        public class CloseOptions
        {
            public string path { get; set; }
        }

        [ReactMethod]
        public void close(CloseOptions options, ReactCallback<string> success, ReactCallback<string> error)
        {
            QueueWithCancellation(() =>
            {
                var dbFileName = options.path;

                if (dbFileName == null)
                {
                    error.Invoke("You must specify database path");
                    return Task.CompletedTask;
                }

                if (!_openDBs.ContainsKey(dbFileName))
                {
                    error.Invoke("Specified db was not open");
                    return Task.CompletedTask;
                }

                var dbInfo = _openDBs[dbFileName];
                _openDBs.Remove(dbFileName);

                if (_sqliteAPI.Close(dbInfo.Handle) != SQLite.Net.Interop.Result.OK)
                {
                    Debug.WriteLine("SQLitePluginModule: Error closing database: " + dbInfo.Path);
                }

                success.Invoke("DB closed");
                return Task.CompletedTask;
            });
        }

         public class DBConfigOptions
        {
            public string path { get; set; }
            public string dbName { get; set; }
            public string dbAlias { get; set; }
        }

        [ReactMethod]
<<<<<<< HEAD
        public void attach(JSValue options, ReactCallback<string> success, ReactCallback<string> error)
=======
        public void attach(JObject options, ReactCallback<string> success, ReactCallback<string> error)
>>>>>>> 72a9da4a
        {
            QueueWithCancellation(() =>
            {
                var isError = true;
                DBConfigOptions configOptions = options.To<DBConfigOptions>();
                
                if (configOptions != null)
                {
                    var dbFileName = configOptions.path;
                    var dbName = configOptions.dbName;
                    var dbAlias = configOptions.dbAlias;
                    if (dbFileName != null || dbName != null || dbAlias != null)
                    {
                        var dbInfo = _openDBs[dbFileName];
                        var dbInfoToAttach = _openDBs[dbName];

                        var dbPathToAttach = dbInfoToAttach.Path;
                        var SQL = "ATTACH '" + dbPathToAttach + "' AS " + dbAlias;

                        DBQuery query = new DBQuery();
                        query.sql = SQL;
                        query.qid = 1;
                        try
                        {
                            var rawResult = ExecuteQuery(dbInfo, query);
                            isError = false;
                        }
                        catch (RNSQLiteException ex)
                        {
                            System.Diagnostics.Debug.WriteLine("SQLitePluginModule: Error attaching database: " + dbInfo.Path);
                        }
                    }
                }

                if (isError)
                {
                    error.Invoke("Database attachment is failed");
                }
                else
                {
                    success.Invoke("Database attachment is success");
                }
                return Task.CompletedTask;
            });
        }

        public class DeleteOptions
        {
            public string path { get; set; }
        }

        [ReactMethod]
        public void delete(DeleteOptions options, ReactCallback<string> success, ReactCallback<string> error)
        {
            QueueWithCancellation(async () =>
            {
                var dbFileName = options.path;

                if (dbFileName == null)
                {
                    error.Invoke("You must specify database path");
                    return;
                }
                
                if (_openDBs.ContainsKey(dbFileName))
                {
                    var dbInfo = _openDBs[dbFileName];
                    _openDBs.Remove(dbFileName);

                    if (_sqliteAPI.Close(dbInfo.Handle) != SQLite.Net.Interop.Result.OK)
                    {
                        System.Diagnostics.Debug.WriteLine("SQLitePluginModule: Error closing database: " + dbInfo.Path);
                    }
                }

                var absoluteDbPath = ResolveDbFilePath(dbFileName);
                try
                {
                    var dbFile = await Windows.Storage.StorageFile.GetFileFromPathAsync(absoluteDbPath);
                    await dbFile.DeleteAsync();
                }
                catch (FileNotFoundException)
                {
                    error.Invoke("The database does not exist on that path");
                    return;
                }

                success.Invoke("DB deleted");
            });
        }

        public class DBArgs
        {
            public string dbname { get; set; }
        }

        public class DBQuery
        {
            public int qid { get; set; }
            public JSValue Params { get; set; } // optional
            public string sql { get; set; }
        }

        public class ExecuteSqlBatchOptions
        {
            public DBArgs dbargs { get; set; }
            public List<DBQuery> executes { get; set; }
        }

        private void BindStatement(SQLite.Net.Interop.IDbStatement statement, int argIndex, JSValue arg)
        {
            switch (arg.Type)
            {
                case JSValueType.Null:
                    _sqliteAPI.BindNull(statement, argIndex);
                    break;
                case JSValueType.Boolean:
                    _sqliteAPI.BindInt(statement, argIndex, arg.To<bool>() ? 1 : 0);
                    break;
                case JSValueType.Int64:
                    _sqliteAPI.BindInt64(statement, argIndex, arg.To<long>());
                    break;
                case JSValueType.Double:
                    _sqliteAPI.BindDouble(statement, argIndex, arg.To<double>());
                    break;
                case JSValueType.String:
                    _sqliteAPI.BindText16(statement, argIndex, arg.To<string>(), -1, NegativePointer);
                    break;
                default:
                    _sqliteAPI.BindText16(statement, argIndex, arg.To<string>(), -1, NegativePointer);
                    break;
            }
        }

        private JSValue ExtractColumn(SQLite.Net.Interop.IDbStatement statement, int columnIndex)
        {
            var columnType = _sqliteAPI.ColumnType(statement, columnIndex);
            switch (columnType)
            {
                case SQLite.Net.Interop.ColType.Integer:
                    return new JSValue(_sqliteAPI.ColumnInt64(statement, columnIndex));
                case SQLite.Net.Interop.ColType.Float:
                    return new JSValue(_sqliteAPI.ColumnDouble(statement, columnIndex));
                case SQLite.Net.Interop.ColType.Text:
                    return new JSValue(_sqliteAPI.ColumnText16(statement, columnIndex));
                case SQLite.Net.Interop.ColType.Null:
                default:
                    return new JSValue();
            }
        }

        private Dictionary<string, JSValue> ExtractRow(SQLite.Net.Interop.IDbStatement statement)
        {
            var row = new Dictionary<string, JSValue>();
            var columnCount = _sqliteAPI.ColumnCount(statement);
            for (var i = 0; i < columnCount; i++)
            {
                var columnName = _sqliteAPI.ColumnName16(statement, i);
                JSValue columnValue = ExtractColumn(statement, i);
                if (!columnValue.IsNull)
                {
                    row[columnName] = columnValue;
                }
            }
            return row;
        }

        public delegate void SQLiteErrorEvent(SQLiteError error);

        public event SQLiteErrorEvent OnSQLiteError;

        private bool _isExecutingQuery = false;
        private Dictionary<string, JSValue> ExecuteQuery(OpenDB dbInfo, DBQuery query)
        {
            Debug.Assert(!_isExecutingQuery, "SQLitePluginModule: Only 1 query should be executing at a time.");

            _isExecutingQuery = true;
            try
            {
                if (query.sql == null)
                {
                    throw new RNSQLiteException("You must specify a sql query to execute");
                }

                try
                {
                    var previousRowsAffected = _sqliteAPI.TotalChanges(dbInfo.Handle);

                    var statement = _sqliteAPI.Prepare2(dbInfo.Handle, query.sql);
                    if (!query.Params.IsNull)
                    {
                        var argIndex = 0;
                        foreach (var arg in query.Params.To<List<JSValue>>())
                        {
                            // sqlite bind uses 1-based indexing for the arguments
                            BindStatement(statement, argIndex + 1, arg);
                            argIndex++;
                        }
                    }

                    var resultRows = new List<JSValue>();

                    string insertId = null;
                    var rowsAffected = 0;
                    SQLiteError error = null;
                    var keepGoing = true;
                    while (keepGoing)
                    {
                        switch (_sqliteAPI.Step(statement))
                        {
                            case SQLite.Net.Interop.Result.Row:
                                resultRows.Add(new JSValue(ExtractRow(statement)));
                                break;

                            case SQLite.Net.Interop.Result.Done:
                                var nowRowsAffected = _sqliteAPI.TotalChanges(dbInfo.Handle);
                                rowsAffected = nowRowsAffected - previousRowsAffected;
                                var nowInsertId = _sqliteAPI.LastInsertRowid(dbInfo.Handle);
                                if (rowsAffected > 0 && nowInsertId != 0)
                                {
                                    insertId = nowInsertId.ToString();
                                }
                                keepGoing = false;
                                break;

                            default:
                                var webErrorCode = sqliteToWebSQLError(_sqliteAPI.ErrCode(dbInfo.Handle));
                                var message = _sqliteAPI.Errmsg16(dbInfo.Handle);
                                error = new SQLiteError(webErrorCode, message);
                                keepGoing = false;
                                break;
                        }
                    }

                    _sqliteAPI.Finalize(statement);

                    if (error != null)
                    {
                        NotifyOnSQLiteException(error);
                        throw new RNSQLiteException(error);
                    }

                    var resultSet = new Dictionary<string, JSValue>
                    {
                        { "rows", new JSValue(resultRows) },
                        { "rowsAffected", new JSValue(rowsAffected) }
                    };
                    if (insertId != null)
                    {
                        resultSet["insertId"] = new JSValue(insertId);
                    }
                    return resultSet;
                }
                catch (SQLite.Net.SQLiteException ex)
                {
                    var error = new SQLiteError(sqliteToWebSQLError(ex.Result), ex.Message);
                    NotifyOnSQLiteException(error);
                    throw new RNSQLiteException(error);
                }
            }
            finally
            {
                _isExecutingQuery = false;
            }
        }

        private void NotifyOnSQLiteException(SQLiteError error)
        {
            try
            {
                OnSQLiteError?.Invoke(error);
            }
            catch (Exception)
            {
                // no-op
            }
        }

        [ReactMethod]
        public void executeSqlBatch(ExecuteSqlBatchOptions options, ReactCallback<JSValue> success, ReactCallback<string> error)
        {
            QueueWithCancellation(() =>
            {
                var dbFileName = options.dbargs.dbname;

                if (dbFileName == null)
                {
                    error.Invoke("You must specify database path");
                    return Task.CompletedTask;
                }

                OpenDB dbInfo;
                if (!_openDBs.TryGetValue(dbFileName, out dbInfo))
                {
                    error.Invoke("No such database, you must open it first");
                    return Task.CompletedTask;
                }

                var results = new List<JSValue>();
                foreach (var query in options.executes)
                {
                    try
                    {
                        var rawResult = ExecuteQuery(dbInfo, query);
                        results.Add(new JSValue(new Dictionary<string, JSValue>
                    {
                        { "qid", new JSValue(query.qid) },
                        { "type", new JSValue("success") },
                        { "result", new JSValue(rawResult) }
                    }));
                    }
                    catch (RNSQLiteException ex)
                    {
                        results.Add(new JSValue(new Dictionary<string, JSValue>
                    {
                        { "qid", new JSValue(query.qid) },
                        { "type", new JSValue("error") },
                        { "error", new JSValue(ex.JsonMessage.ToString()) },
                        { "result", new JSValue(ex.JsonMessage.ToString()) }
                    }));
                    }
                }

                success.Invoke(new JSValue(results));
                return Task.CompletedTask;
            });
        }

        [ReactMethod]
        public void backgroundExecuteSqlBatch(ExecuteSqlBatchOptions options, ReactCallback<JSValue> success, ReactCallback<string> error)
        {
            // Currently, all ReactMethods are run on the same ActionQueue. This prevents
            // queries from being able to run in parallel but it makes the code simpler.
            //
            // `executeSqlBatch` takes care of putting the work on the awaiting queue
            // so we don't have to.
            executeSqlBatch(options, success, error);
        }
    }
}<|MERGE_RESOLUTION|>--- conflicted
+++ resolved
@@ -328,11 +328,7 @@
         }
 
         [ReactMethod]
-<<<<<<< HEAD
         public void attach(JSValue options, ReactCallback<string> success, ReactCallback<string> error)
-=======
-        public void attach(JObject options, ReactCallback<string> success, ReactCallback<string> error)
->>>>>>> 72a9da4a
         {
             QueueWithCancellation(() =>
             {
